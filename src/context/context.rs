--- conflicted
+++ resolved
@@ -19,11 +19,7 @@
     paging::{RmmA, RmmArch},
     percpu::PercpuBlock,
     scheme::{CallerCtx, FileHandle, SchemeId, SchemeNamespace},
-<<<<<<< HEAD
     syscall::usercopy::UserSliceRw,
-=======
-    sync::CleanLockToken,
->>>>>>> db5e6184
 };
 
 use crate::syscall::error::{Error, Result, EAGAIN, EBADF, EEXIST, EINVAL, EMFILE, ESRCH};
@@ -919,6 +915,7 @@
 pub fn bulk_add_fds(
     descriptions: Vec<Arc<RwLock<FileDescription>>>,
     payload: UserSliceRw,
+    token: &mut CleanLockToken,
 ) -> Result<usize> {
     let cnt = descriptions.len();
     if payload.len() != cnt * size_of::<usize>() {
@@ -928,7 +925,7 @@
         return Ok(0);
     }
     let current_lock = context::current();
-    let current = current_lock.write();
+    let current = current_lock.write(token.token());
 
     let files: Vec<FileDescriptor> = descriptions
         .into_iter()
@@ -950,6 +947,7 @@
 pub fn bulk_insert_fds(
     descriptions: Vec<Arc<RwLock<FileDescription>>>,
     payload: UserSliceRw,
+    token: &mut CleanLockToken,
 ) -> Result<usize> {
     let cnt = descriptions.len();
     if payload.len() != cnt * size_of::<usize>() {
@@ -969,7 +967,7 @@
         .read_usize()?;
 
     let current_lock = context::current();
-    let current = current_lock.write();
+    let current = current_lock.write(token.token());
 
     if first_fd == usize::MAX {
         let files = files_iter.collect::<Vec<_>>();
