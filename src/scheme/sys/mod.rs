use alloc::boxed::Box;
use alloc::collections::BTreeMap;
use alloc::vec::Vec;
use core::str;
use core::sync::atomic::{AtomicUsize, Ordering};
use spin::RwLock;

use crate::syscall::data::Stat;
use crate::syscall::error::{Error, EBADF, ENOENT, Result};
use crate::syscall::flag::{MODE_DIR, MODE_FILE};
use crate::syscall::scheme::{calc_seek_offset_usize, Scheme};
use crate::arch::interrupt::irq;

mod block;
mod context;
mod cpu;
mod exe;
mod iostat;
mod log;
mod scheme;
mod scheme_num;
mod syscall;
mod uname;

struct Handle {
    path: &'static str,
    data: Vec<u8>,
    mode: u16,
    seek: usize
}

type SysFn = dyn Fn() -> Result<Vec<u8>> + Send + Sync;

/// System information scheme
pub struct SysScheme {
    next_id: AtomicUsize,
    files: BTreeMap<&'static str, Box<SysFn>>,
    handles: RwLock<BTreeMap<usize, Handle>>
}

impl SysScheme {
    pub fn new() -> SysScheme {
        let mut files: BTreeMap<&'static str, Box<SysFn>> = BTreeMap::new();

        files.insert("block", Box::new(block::resource));
        files.insert("context", Box::new(context::resource));
        files.insert("cpu", Box::new(cpu::resource));
        files.insert("exe", Box::new(exe::resource));
        files.insert("iostat", Box::new(iostat::resource));
        files.insert("log", Box::new(log::resource));
        files.insert("scheme", Box::new(scheme::resource));
        files.insert("scheme_num", Box::new(scheme_num::resource));
        files.insert("syscall", Box::new(syscall::resource));
        files.insert("uname", Box::new(uname::resource));
<<<<<<< HEAD
=======
        #[cfg(target_arch = "x86_64")]
>>>>>>> 17c26155
        files.insert("spurious_irq", Box::new(irq::spurious_irq_resource));

        SysScheme {
            next_id: AtomicUsize::new(0),
            files,
            handles: RwLock::new(BTreeMap::new())
        }
    }
}

impl Scheme for SysScheme {
    fn open(&self, path: &str, _flags: usize, _uid: u32, _gid: u32) -> Result<usize> {
        let path = path.trim_matches('/');

        if path.is_empty() {
            let mut data = Vec::new();
            for entry in self.files.iter() {
                if ! data.is_empty() {
                    data.push(b'\n');
                }
                data.extend_from_slice(entry.0.as_bytes());
            }

            let id = self.next_id.fetch_add(1, Ordering::SeqCst);
            self.handles.write().insert(id, Handle {
                path: "",
                data,
                mode: MODE_DIR | 0o444,
                seek: 0
            });
            return Ok(id)
        } else {
            //Have to iterate to get the path without allocation
            for entry in self.files.iter() {
                if entry.0 == &path {
                    let id = self.next_id.fetch_add(1, Ordering::SeqCst);
                    let data = entry.1()?;
                    self.handles.write().insert(id, Handle {
                        path: entry.0,
                        data: data,
                        mode: MODE_FILE | 0o444,
                        seek: 0
                    });
                    return Ok(id)
                }
            }
        }

        Err(Error::new(ENOENT))
    }

    fn read(&self, id: usize, buffer: &mut [u8]) -> Result<usize> {
        let mut handles = self.handles.write();
        let handle = handles.get_mut(&id).ok_or(Error::new(EBADF))?;

        let mut i = 0;
        while i < buffer.len() && handle.seek < handle.data.len() {
            buffer[i] = handle.data[handle.seek];
            i += 1;
            handle.seek += 1;
        }

        Ok(i)
    }

    fn seek(&self, id: usize, pos: isize, whence: usize) -> Result<isize> {
        let mut handles = self.handles.write();
        let handle = handles.get_mut(&id).ok_or(Error::new(EBADF))?;

        let new_offset = calc_seek_offset_usize(handle.seek, pos, whence, handle.data.len())?;
        handle.seek = new_offset as usize;
        Ok(new_offset)
    }

    fn fpath(&self, id: usize, buf: &mut [u8]) -> Result<usize> {
        let handles = self.handles.read();
        let handle = handles.get(&id).ok_or(Error::new(EBADF))?;

        let mut i = 0;
        let scheme_path = b"sys:";
        while i < buf.len() && i < scheme_path.len() {
            buf[i] = scheme_path[i];
            i += 1;
        }

        let path = handle.path.as_bytes();
        let mut j = 0;
        while i < buf.len() && j < path.len() {
            buf[i] = path[j];
            i += 1;
            j += 1;
        }

        Ok(i)
    }

    fn fstat(&self, id: usize, stat: &mut Stat) -> Result<usize> {
        let handles = self.handles.read();
        let handle = handles.get(&id).ok_or(Error::new(EBADF))?;

        stat.st_mode = handle.mode;
        stat.st_uid = 0;
        stat.st_gid = 0;
        stat.st_size = handle.data.len() as u64;

        Ok(0)
    }

    fn fsync(&self, _id: usize) -> Result<usize> {
        Ok(0)
    }

    fn close(&self, id: usize) -> Result<usize> {
        self.handles.write().remove(&id).ok_or(Error::new(EBADF)).and(Ok(0))
    }
}<|MERGE_RESOLUTION|>--- conflicted
+++ resolved
@@ -52,10 +52,7 @@
         files.insert("scheme_num", Box::new(scheme_num::resource));
         files.insert("syscall", Box::new(syscall::resource));
         files.insert("uname", Box::new(uname::resource));
-<<<<<<< HEAD
-=======
         #[cfg(target_arch = "x86_64")]
->>>>>>> 17c26155
         files.insert("spurious_irq", Box::new(irq::spurious_irq_resource));
 
         SysScheme {
