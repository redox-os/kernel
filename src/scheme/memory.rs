use core::num::NonZeroUsize;

use alloc::{sync::Arc, vec::Vec};
use rmm::PhysicalAddress;

use crate::{
    context::{
        file::InternalFlags,
        memory::{handle_notify_files, AddrSpace, AddrSpaceWrapper, Grant, PageSpan},
    },
    memory::{free_frames, used_frames, Frame, PAGE_SIZE},
    paging::VirtualAddress,
    sync::CleanLockToken,
    syscall::usercopy::UserSliceRw,
};

use crate::paging::entry::EntryFlags;

use crate::syscall::{
    data::{Map, StatVfs},
    error::*,
    flag::MapFlags,
    usercopy::UserSliceWo,
};

use super::{CallerCtx, KernelScheme, OpenResult, StrOrBytes};

pub struct MemoryScheme;

// TODO: Use crate that autogenerates conversion functions.
#[repr(u8)]
#[derive(Clone, Copy, Debug, PartialEq)]
enum HandleTy {
    Allocated = 0,
    PhysBorrow = 1,
    Translation = 2,
}
#[repr(u8)]
#[derive(Clone, Copy, Debug, PartialEq)]
pub enum MemoryType {
    Writeback = 0,
    Uncacheable = 1,
    WriteCombining = 2,
    DeviceMemory = 3,
}

bitflags! {
    struct HandleFlags: u16 {
        // TODO: below 32 bits?
        const PHYS_CONTIGUOUS = 1;
    }
}

fn from_raw(raw: u32) -> Option<(HandleTy, MemoryType, HandleFlags)> {
    Some((
        match raw & 0xFF {
            0 => HandleTy::Allocated,
            1 => HandleTy::PhysBorrow,
            2 => HandleTy::Translation,

            _ => return None,
        },
        match (raw >> 8) & 0xFF {
            0 => MemoryType::Writeback,
            1 => MemoryType::Uncacheable,
            2 => MemoryType::WriteCombining,
            3 => MemoryType::DeviceMemory,

            _ => return None,
        },
        HandleFlags::from_bits_truncate((raw >> 16) as u16),
    ))
}

impl MemoryScheme {
    pub fn fmap_anonymous(
        addr_space: &Arc<AddrSpaceWrapper>,
        map: &Map,
        is_phys_contiguous: bool,
        token: &mut CleanLockToken,
    ) -> Result<usize> {
        let span = PageSpan::validate_nonempty(VirtualAddress::new(map.address), map.size)
            .ok_or(Error::new(EINVAL))?;
        let page_count = NonZeroUsize::new(span.count).ok_or(Error::new(EINVAL))?;

        let mut notify_files = Vec::new();

        if is_phys_contiguous && map.flags.contains(MapFlags::MAP_SHARED) {
            // TODO: Should this be supported?
            return Err(Error::new(EOPNOTSUPP));
        }

        let page = addr_space.acquire_write().mmap(
            &addr_space,
            (map.address != 0).then_some(span.base),
            page_count,
            map.flags,
            &mut notify_files,
            |dst_page, flags, mapper, flusher| {
                let span = PageSpan::new(dst_page, page_count.get());
                if is_phys_contiguous {
                    Ok(Grant::zeroed_phys_contiguous(span, flags, mapper, flusher)?)
                } else {
                    Ok(Grant::zeroed(
                        span,
                        flags,
                        mapper,
                        flusher,
                        map.flags.contains(MapFlags::MAP_SHARED),
                    )?)
                }
            },
        )?;

        handle_notify_files(notify_files, token);

        Ok(page.start_address().data())
    }
    pub fn physmap(
        physical_address: usize,
        size: usize,
        flags: MapFlags,
        memory_type: MemoryType,
    ) -> Result<usize> {
        // TODO: Check physical_address against the real MAXPHYADDR.
        let end = 1 << 52;
        if (physical_address.saturating_add(size) as u64) > end || physical_address % PAGE_SIZE != 0
        {
            return Err(Error::new(EINVAL));
        }

        if size % PAGE_SIZE != 0 {
            warn!(
                "physmap size {} is not multiple of PAGE_SIZE {}",
                size, PAGE_SIZE
            );
            return Err(Error::new(EINVAL));
        }
        let page_count = NonZeroUsize::new(size.div_ceil(PAGE_SIZE)).ok_or(Error::new(EINVAL))?;

        let current_addrsp = AddrSpace::current()?;

        let base_page = current_addrsp.acquire_write().mmap_anywhere(
            &current_addrsp,
            page_count,
            flags,
            |dst_page, mut page_flags, dst_mapper, dst_flusher| {
                match memory_type {
                    // Default
                    MemoryType::Writeback => (),

                    #[cfg(any(target_arch = "x86", target_arch = "x86_64"))] // TODO: AARCH64
                    MemoryType::WriteCombining => {
                        page_flags = page_flags.custom_flag(EntryFlags::HUGE_PAGE.bits(), true)
                    }

                    MemoryType::Uncacheable => {
                        page_flags = page_flags.custom_flag(EntryFlags::NO_CACHE.bits(), true)
                    }

                    // MemoryType::DeviceMemory doesn't exist on x86 && x86_64, which instead support
                    // uncacheable, write-combining, write-through, write-protect, and write-back.
                    #[cfg(target_arch = "aarch64")]
                    MemoryType::DeviceMemory => {
                        page_flags = page_flags.custom_flag(EntryFlags::DEV_MEM.bits(), true)
                    }

                    _ => (),
                }

                Grant::physmap(
                    Frame::containing(PhysicalAddress::new(physical_address)),
                    PageSpan::new(dst_page, page_count.get()),
                    page_flags,
                    dst_mapper,
                    dst_flusher,
                )
            },
        )?;
        Ok(base_page.start_address().data())
    }
}
impl KernelScheme for MemoryScheme {
<<<<<<< HEAD
    fn root_cap(&self) -> Result<usize> {
        Ok(usize::MAX)
    }
    fn kopen(&self, path: &str, _flags: usize, ctx: CallerCtx) -> Result<OpenResult> {
=======
    fn kopen(
        &self,
        path: &str,
        _flags: usize,
        ctx: CallerCtx,
        _token: &mut CleanLockToken,
    ) -> Result<OpenResult> {
>>>>>>> db5e6184
        if path.len() > 64 {
            return Err(Error::new(ENOENT));
        }
        let path = path.trim_start_matches('/');

        let (before_memty, memty_str) = path.split_once('@').unwrap_or((path, ""));
        let (before_ty, type_str) = memty_str.split_once('?').unwrap_or((memty_str, ""));

        let handle_ty = match before_memty {
            "" | "zeroed" => HandleTy::Allocated,
            "physical" => HandleTy::PhysBorrow,
            "translation" => HandleTy::Translation,

            _ => return Err(Error::new(ENOENT)),
        };
        let mem_ty = match before_ty {
            "" | "wb" => MemoryType::Writeback,
            "wc" => MemoryType::WriteCombining,
            "uc" => MemoryType::Uncacheable,
            "dev" => MemoryType::DeviceMemory,

            _ => return Err(Error::new(ENOENT)),
        };

        let flags = type_str
            .split(',')
            .filter_map(|ty_str| match ty_str {
                //"32" => HandleFlags::BELOW_4G,
                "phys_contiguous" => Some(Some(HandleFlags::PHYS_CONTIGUOUS)),
                "" => None,
                _ => Some(None),
            })
            .collect::<Option<HandleFlags>>()
            .ok_or(Error::new(ENOENT))?;

        // TODO: Support arches with other default memory types?
        if ctx.uid != 0
            && (!flags.is_empty()
                || !matches!(
                    (handle_ty, mem_ty),
                    (HandleTy::Allocated, MemoryType::Writeback)
                ))
        {
            return Err(Error::new(EACCES));
        }

        Ok(OpenResult::SchemeLocal(
            (handle_ty as usize) | ((mem_ty as usize) << 8) | (usize::from(flags.bits()) << 16),
            InternalFlags::empty(),
        ))
    }
    fn kopenat(
        &self,
        id: usize,
        user_buf: StrOrBytes,
        _flags: usize,
        _fcntl_flags: u32,
        ctx: CallerCtx,
    ) -> Result<OpenResult> {
        if id != usize::MAX {
            return Err(Error::new(EPERM));
        }
        let path = user_buf.as_str().or(Err(Error::new(EINVAL)))?;
        self.kopen(path, 0, ctx)
    }
    fn kcall(
        &self,
        id: usize,
        payload: UserSliceRw,
        _flags: syscall::CallFlags,
        _metadata: &[u64],
        _token: &mut CleanLockToken,
    ) -> Result<usize> {
        let (handle_ty, _, _) = u32::try_from(id)
            .ok()
            .and_then(from_raw)
            .ok_or(Error::new(EBADF))?;

        match handle_ty {
            HandleTy::Translation => {
                let virt = VirtualAddress::new(payload.read_usize()?);
                let (phys, _) = AddrSpace::current()?
                    .acquire_read()
                    .table
                    .utable
                    .translate(virt)
                    .ok_or(Error::new(ENOENT))?;
                payload.write_usize(phys.data())?;

                // could just return address directly, but physaddrs might conflict with the bit
                // patterns reserved for error codes
                Ok(0)
            }
            HandleTy::Allocated | HandleTy::PhysBorrow => Err(Error::new(EOPNOTSUPP)),
        }
    }

    fn kfmap(
        &self,
        id: usize,
        addr_space: &Arc<AddrSpaceWrapper>,
        map: &Map,
        _consume: bool,
        token: &mut CleanLockToken,
    ) -> Result<usize> {
        let (handle_ty, mem_ty, flags) = u32::try_from(id)
            .ok()
            .and_then(from_raw)
            .ok_or(Error::new(EBADF))?;

        match handle_ty {
            HandleTy::Allocated => Self::fmap_anonymous(
                addr_space,
                map,
                flags.contains(HandleFlags::PHYS_CONTIGUOUS),
                token,
            ),
            HandleTy::PhysBorrow => Self::physmap(map.offset, map.size, map.flags, mem_ty),
            HandleTy::Translation => Err(Error::new(EOPNOTSUPP)),
        }
    }
    fn kfstatvfs(&self, _file: usize, dst: UserSliceWo, _token: &mut CleanLockToken) -> Result<()> {
        let used = used_frames() as u64;
        let free = free_frames() as u64;

        let stat = StatVfs {
            f_bsize: PAGE_SIZE.try_into().map_err(|_| Error::new(EOVERFLOW))?,
            f_blocks: used + free,
            f_bfree: free,
            f_bavail: free,
        };
        dst.copy_exactly(&stat)?;

        Ok(())
    }
}<|MERGE_RESOLUTION|>--- conflicted
+++ resolved
@@ -181,12 +181,9 @@
     }
 }
 impl KernelScheme for MemoryScheme {
-<<<<<<< HEAD
-    fn root_cap(&self) -> Result<usize> {
+    fn root_cap(&self, _token: &mut CleanLockToken) -> Result<usize> {
         Ok(usize::MAX)
     }
-    fn kopen(&self, path: &str, _flags: usize, ctx: CallerCtx) -> Result<OpenResult> {
-=======
     fn kopen(
         &self,
         path: &str,
@@ -194,7 +191,6 @@
         ctx: CallerCtx,
         _token: &mut CleanLockToken,
     ) -> Result<OpenResult> {
->>>>>>> db5e6184
         if path.len() > 64 {
             return Err(Error::new(ENOENT));
         }
@@ -253,12 +249,13 @@
         _flags: usize,
         _fcntl_flags: u32,
         ctx: CallerCtx,
+        token: &mut CleanLockToken,
     ) -> Result<OpenResult> {
         if id != usize::MAX {
             return Err(Error::new(EPERM));
         }
         let path = user_buf.as_str().or(Err(Error::new(EINVAL)))?;
-        self.kopen(path, 0, ctx)
+        self.kopen(path, 0, ctx, token)
     }
     fn kcall(
         &self,
