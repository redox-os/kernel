--- conflicted
+++ resolved
@@ -5,12 +5,8 @@
     sync::atomic::{AtomicUsize, Ordering},
 };
 
-<<<<<<< HEAD
-use spin::RwLock;
 use syscall::data::GlobalSchemes;
 
-=======
->>>>>>> db5e6184
 use crate::{
     event,
     scheme::*,
