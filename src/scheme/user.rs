--- conflicted
+++ resolved
@@ -323,12 +323,8 @@
             }
             self.todo.send(sqe, token);
 
-<<<<<<< HEAD
-        event::trigger(self.root_id, self.scheme_id.get(), EVENT_READ);
-=======
-            event::trigger(self.root_id, self.handle_id, EVENT_READ);
-        }
->>>>>>> ac713a06
+            event::trigger(self.root_id, self.scheme_id.get(), EVENT_READ);
+        }
 
         loop {
             context::switch(token);
@@ -421,10 +417,7 @@
                                 },
                                 token,
                             );
-<<<<<<< HEAD
                             event::trigger(self.root_id, self.scheme_id.get(), EVENT_READ);
-=======
-                            event::trigger(self.root_id, self.handle_id, EVENT_READ);
 
                             // 1. If cancellation was requested and arrived
                             // before the scheme processed the request, an
@@ -436,7 +429,6 @@
                             // already processed the request, we will receive
                             // the actual response next and woken up again.
                             // State will be State::Responded then.
->>>>>>> ac713a06
                             context::current()
                                 .write(token.token())
                                 .block("UserInner::call (spurious wakeup)");
