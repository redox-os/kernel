--- conflicted
+++ resolved
@@ -18,12 +18,9 @@
 pub struct EventScheme;
 
 impl KernelScheme for EventScheme {
-<<<<<<< HEAD
-    fn root_cap(&self) -> Result<usize> {
+    fn root_cap(&self, _token: &mut CleanLockToken) -> Result<usize> {
         Ok(usize::MAX)
     }
-    fn kopen(&self, _path: &str, _flags: usize, _ctx: CallerCtx) -> Result<OpenResult> {
-=======
     fn kopen(
         &self,
         _path: &str,
@@ -31,14 +28,12 @@
         _ctx: CallerCtx,
         token: &mut CleanLockToken,
     ) -> Result<OpenResult> {
->>>>>>> db5e6184
         let id = next_queue_id();
         queues_mut(token.token()).insert(id, Arc::new(EventQueue::new(id)));
 
         Ok(OpenResult::SchemeLocal(id.get(), InternalFlags::empty()))
     }
 
-<<<<<<< HEAD
     fn kopenat(
         &self,
         id: usize,
@@ -46,18 +41,16 @@
         _flags: usize,
         _fcntl_flags: u32,
         ctx: CallerCtx,
+        token: &mut CleanLockToken,
     ) -> Result<OpenResult> {
         if id != usize::MAX {
             return Err(Error::new(EPERM));
         }
         let path = user_buf.as_str().or(Err(Error::new(EINVAL)))?;
-        self.kopen(path, 0, ctx)
+        self.kopen(path, 0, ctx, token)
     }
 
-    fn close(&self, id: usize) -> Result<()> {
-=======
     fn close(&self, id: usize, token: &mut CleanLockToken) -> Result<()> {
->>>>>>> db5e6184
         let id = EventQueueId::from(id);
         queues_mut(token.token())
             .remove(&id)
