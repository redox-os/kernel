--- conflicted
+++ resolved
@@ -2,12 +2,8 @@
     mem, str,
     sync::atomic::{AtomicUsize, Ordering},
 };
-<<<<<<< HEAD
-use spin::RwLock;
+use hashbrown::{hash_map::DefaultHashBuilder, HashMap};
 use syscall::data::GlobalSchemes;
-=======
-use hashbrown::{hash_map::DefaultHashBuilder, HashMap};
->>>>>>> db5e6184
 
 use crate::{
     context::{file::InternalFlags, timeout},
