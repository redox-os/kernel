//! Filesystem syscalls
//
use core::{mem::size_of, num::NonZeroUsize};

use alloc::{string::String, sync::Arc, vec::Vec};
use spin::RwLock;

use crate::{
    context::{
        self,
        file::{FileDescription, FileDescriptor, InternalFlags},
        memory::{AddrSpace, GenericFlusher, Grant, PageSpan, TlbShootdownActions},
    },
    paging::{Page, VirtualAddress, PAGE_SIZE},
    scheme::{self, FileHandle, KernelScheme, OpenResult, StrOrBytes},
    sync::CleanLockToken,
    syscall::{data::Stat, error::*, flag::*},
};

use super::usercopy::{UserSlice, UserSliceRo, UserSliceRw, UserSliceWo};

pub fn file_op_generic<T>(
    fd: FileHandle,
    token: &mut CleanLockToken,
    op: impl FnOnce(&dyn KernelScheme, usize, &mut CleanLockToken) -> Result<T>,
) -> Result<T> {
    file_op_generic_ext(fd, token, |s, _, desc, token| op(s, desc.number, token))
}
pub fn file_op_generic_ext<T>(
    fd: FileHandle,
    token: &mut CleanLockToken,
    op: impl FnOnce(
        &dyn KernelScheme,
        Arc<RwLock<FileDescription>>,
        FileDescription,
        &mut CleanLockToken,
    ) -> Result<T>,
) -> Result<T> {
    let (file, desc) = {
        let file = context::current()
            .read(token.token())
            .get_file(fd)
            .ok_or(Error::new(EBADF))?;
        let desc = *file.description.read();
        (file, desc)
    };

    let scheme = scheme::schemes(token.token())
        .get(desc.scheme)
        .ok_or(Error::new(EBADF))?
        .clone();

    op(&*scheme, file.description, desc, token)
}
pub fn copy_path_to_buf(raw_path: UserSliceRo, max_len: usize) -> Result<String> {
    let mut path_buf = vec![0_u8; max_len];
    if raw_path.len() > path_buf.len() {
        return Err(Error::new(ENAMETOOLONG));
    }
    let path_len = raw_path.copy_common_bytes_to_slice(&mut path_buf)?;
    path_buf.truncate(path_len);
    String::from_utf8(path_buf).map_err(|_| Error::new(EINVAL))
    //core::str::from_utf8(&path_buf[..path_len]).map_err(|_| Error::new(EINVAL))
}
// TODO: Define elsewhere
const PATH_MAX: usize = PAGE_SIZE;

#[inline]
fn is_legacy(path_buf: &String) -> bool {
    // FIXME remove entries from this list as the respective programs get updated
    path_buf.starts_with(':')
        || path_buf == "null:" // FIXME Remove exception at next rustc update (rust#138457)
        || path_buf == "sys:exe" // FIXME Remove exception at next rustc update (rust#138457)
        || path_buf.starts_with("orbital:")
}

<<<<<<< HEAD
=======
/// Open syscall
pub fn open(raw_path: UserSliceRo, flags: usize, token: &mut CleanLockToken) -> Result<FileHandle> {
    let (pid, uid, gid, scheme_ns) = {
        let ctx = context::current();
        let cx = &ctx.read(token.token());
        (cx.pid, cx.euid, cx.egid, cx.ens)
    };

    // TODO: BorrowedHtBuf!

    /*
    let mut path_buf = BorrowedHtBuf::head()?;
    let path = path_buf.use_for_string(raw_path)?;
    */
    let path_buf = copy_path_to_buf(raw_path, PATH_MAX)?;

    // Display a deprecation warning for any usage of the legacy scheme syntax (scheme:/path)
    // FIXME remove entries from this list as the respective programs get updated
    if path_buf.contains(':') && !is_legacy(&path_buf) {
        let name = context::current().read(token.token()).name;
        if path_buf == "event:" || path_buf.starts_with("time:") {
            // FIXME winit issues
        } else {
            println!("deprecated: legacy path {:?} used by {}", path_buf, name);
        }
    }
    let path = RedoxPath::from_absolute(&path_buf).ok_or(Error::new(EINVAL))?;
    let (scheme_name, reference) = path.as_parts().ok_or(Error::new(EINVAL))?;

    let description = {
        let (scheme_id, scheme) = {
            let schemes = scheme::schemes(token.token());
            let (scheme_id, scheme) = schemes
                .get_name(scheme_ns, scheme_name.as_ref())
                .ok_or(Error::new(ENODEV))?;
            (scheme_id, scheme.clone())
        };

        match scheme.kopen(
            reference.as_ref(),
            flags,
            CallerCtx { uid, gid, pid },
            token,
        )? {
            OpenResult::SchemeLocal(number, internal_flags) => {
                Arc::new(RwLock::new(FileDescription {
                    scheme: scheme_id,
                    number,
                    offset: 0,
                    flags: (flags & !O_CLOEXEC) as u32,
                    internal_flags,
                }))
            }
            OpenResult::External(desc) => desc,
        }
    };
    //drop(path_buf);
    context::current()
        .read(token.token())
        .add_file(FileDescriptor {
            description,
            cloexec: flags & O_CLOEXEC == O_CLOEXEC,
        })
        .ok_or(Error::new(EMFILE))
}

>>>>>>> ac713a06
pub fn openat(
    fh: FileHandle,
    raw_path: UserSliceRo,
    flags: usize,
    fcntl_flags: u32,
    token: &mut CleanLockToken,
) -> Result<FileHandle> {
    let path_buf = copy_path_to_buf(raw_path, PATH_MAX)?;

    if is_legacy(&path_buf) {
        // TODO: implement
        return Err(Error::new(EINVAL));
    }

    let pipe = context::current()
        .read(token.token())
        .get_file(fh)
        .ok_or(Error::new(EBADF))?;

    let description = pipe.description.read();

    let caller_ctx = context::current().read(token.token()).caller_ctx();

    let new_description = {
        let scheme = scheme::schemes(token.token())
            .get(description.scheme)
            .ok_or(Error::new(EBADF))?
            .clone();

        let res = scheme.kopenat(
            description.number,
            StrOrBytes::from_str(&path_buf),
            flags,
            fcntl_flags,
            caller_ctx,
            token,
        );

        match res? {
            OpenResult::SchemeLocal(number, internal_flags) => {
                Arc::new(RwLock::new(FileDescription {
                    offset: 0,
                    internal_flags,
                    scheme: description.scheme,
                    number,
                    flags: flags as u32,
                }))
            }
            OpenResult::External(desc) => desc,
        }
    };

    context::current()
        .read(token.token())
        .add_file(FileDescriptor {
            description: new_description,
            cloexec: fcntl_flags as usize & O_CLOEXEC == O_CLOEXEC,
        })
        .ok_or(Error::new(EMFILE))
}
/*
/// rmdir syscall
pub fn rmdir(raw_path: UserSliceRo, token: &mut CleanLockToken) -> Result<()> {
    let (scheme_ns, caller_ctx) = {
        let ctx = context::current();
        let cx = &ctx.read(token.token());
        (cx.ens, cx.caller_ctx())
    };

    /*
    let mut path_buf = BorrowedHtBuf::head()?;
    let path = path_buf.use_for_string(raw_path)?;
    */
    let path_buf = copy_path_to_buf(raw_path, PATH_MAX)?;
    let path = RedoxPath::from_absolute(&path_buf).ok_or(Error::new(EINVAL))?;
    let (scheme_name, reference) = path.as_parts().ok_or(Error::new(EINVAL))?;

    let scheme = {
        let schemes = scheme::schemes(token.token());
        let (_scheme_id, scheme) = schemes
            .get_name(scheme_ns, scheme_name.as_ref())
            .ok_or(Error::new(ENODEV))?;
        scheme.clone()
    };
    scheme.rmdir(reference.as_ref(), caller_ctx, token)
}

/// Unlink syscall
pub fn unlink(raw_path: UserSliceRo, token: &mut CleanLockToken) -> Result<()> {
    let (scheme_ns, caller_ctx) = {
        let ctx = context::current();
        let cx = &ctx.read(token.token());
        (cx.ens, cx.caller_ctx())
    };
    /*
    let mut path_buf = BorrowedHtBuf::head()?;
    let path = path_buf.use_for_string(raw_path)?;
    */
    let path_buf = copy_path_to_buf(raw_path, PATH_MAX)?;
    let path = RedoxPath::from_absolute(&path_buf).ok_or(Error::new(EINVAL))?;
    let (scheme_name, reference) = path.as_parts().ok_or(Error::new(EINVAL))?;

    let scheme = {
        let schemes = scheme::schemes(token.token());
        let (_scheme_id, scheme) = schemesSchemeId
            .get_name(scheme_ns, scheme_name.as_ref())
            .ok_or(Error::new(ENODEV))?;
        scheme.clone()
    };
    scheme.unlink(reference.as_ref(), caller_ctx, token)
}
*/

/// Close syscall
pub fn close(fd: FileHandle, token: &mut CleanLockToken) -> Result<()> {
    let file = {
        let context_lock = context::current();
        let context = context_lock.read(token.token());
        context.remove_file(fd).ok_or(Error::new(EBADF))?
    };

    file.close(token)
}

fn duplicate_file(
    fd: FileHandle,
    user_buf: UserSliceRo,
    cloexec: bool,
    token: &mut CleanLockToken,
) -> Result<FileDescriptor> {
    let (caller_ctx, file) = {
        let context_lock = context::current();
        let context = context_lock.read(token.token());
        (
            context.caller_ctx(),
            context.get_file(fd).ok_or(Error::new(EBADF))?,
        )
    };

    if user_buf.is_empty() {
        Ok(FileDescriptor {
            description: Arc::clone(&file.description),
            cloexec,
        })
    } else {
        let description = { *file.description.read() };

        let new_description = {
            let scheme = scheme::schemes(token.token())
                .get(description.scheme)
                .ok_or(Error::new(EBADF))?
                .clone();

            match scheme.kdup(description.number, user_buf, caller_ctx, token)? {
                OpenResult::SchemeLocal(number, internal_flags) => {
                    Arc::new(RwLock::new(FileDescription {
                        offset: 0,
                        internal_flags,
                        scheme: description.scheme,
                        number,
                        flags: description.flags,
                    }))
                }
                OpenResult::External(desc) => desc,
            }
        };

        Ok(FileDescriptor {
            description: new_description,
            cloexec,
        })
    }
}

/// Duplicate file descriptor
pub fn dup(fd: FileHandle, buf: UserSliceRo, token: &mut CleanLockToken) -> Result<FileHandle> {
    let new_file = duplicate_file(fd, buf, false, token)?;

    context::current()
        .read(token.token())
        .add_file(new_file)
        .ok_or(Error::new(EMFILE))
}

/// Duplicate file descriptor, replacing another
pub fn dup2(
    fd: FileHandle,
    new_fd: FileHandle,
    buf: UserSliceRo,
    token: &mut CleanLockToken,
) -> Result<FileHandle> {
    if fd == new_fd {
        Ok(new_fd)
    } else {
        let _ = close(new_fd, token);
        let new_file = duplicate_file(fd, buf, false, token)?;

        let context_ref = context::current();
        let context = context_ref.read(token.token());

        context
            .insert_file(new_fd, new_file)
            .ok_or(Error::new(EMFILE))
    }
}
pub fn call(
    fd: FileHandle,
    payload: UserSliceRw,
    flags: CallFlags,
    metadata: UserSliceRo,
    token: &mut CleanLockToken,
) -> Result<usize> {
    let mut meta = [0_u64; 3];

    // TODO: bytemuck/plain
    let copied = metadata.copy_common_bytes_to_slice(unsafe {
        core::slice::from_raw_parts_mut(meta.as_mut_ptr().cast(), meta.len() * 8)
    })?;

    match flags {
        f if f.contains(CallFlags::WRITE | CallFlags::FD) => {
            call_fdwrite(fd, payload, flags, &meta[..copied / 8], token)
        }
        f if f.contains(CallFlags::READ | CallFlags::FD) => {
            call_fdread(fd, payload, flags, &meta[..copied / 8], token)
        }
        _ => call_normal(fd, payload, flags, &meta[..copied / 8], token),
    }
}

fn call_normal(
    fd: FileHandle,
    payload: UserSliceRw,
    flags: CallFlags,
    metadata: &[u64],
    token: &mut CleanLockToken,
) -> Result<usize> {
    let file = (match (
        context::current().read(token.token()),
        flags.contains(CallFlags::CONSUME),
    ) {
        (ctxt, true) => ctxt.remove_file(fd),
        (ctxt, false) => ctxt.get_file(fd),
    })
    .ok_or(Error::new(EBADF))?;

    let (scheme_id, number) = {
        let desc = file.description.read();
        (desc.scheme, desc.number)
    };
    let scheme = scheme::schemes(token.token())
        .get(scheme_id)
        .ok_or(Error::new(EBADFD))?
        .clone();

    scheme.kcall(number, payload, flags, metadata, token)
}

fn call_fdwrite(
    fd: FileHandle,
    payload: UserSliceRw,
    flags: CallFlags,
    metadata: &[u64],
    token: &mut CleanLockToken,
) -> Result<usize> {
    let payload_chunks = payload.in_exact_chunks(size_of::<usize>());
    let fds = payload_chunks
        .map(|chunk| {
            let fd = chunk.read_usize()?;
            Ok(FileHandle::from(fd))
        })
        .collect::<Result<Vec<_>>>()?;

    let len = fds.len();

    fdwrite_inner(fd, fds, flags, 0, metadata, token)?;

    Ok(len)
}

fn fdwrite_inner(
    socket: FileHandle,
    target_fds: Vec<FileHandle>,
    flags: CallFlags,
    arg: u64,
    metadata: &[u64],
    token: &mut CleanLockToken,
) -> Result<usize> {
    // TODO: Ensure deadlocks can't happen
    let (scheme, number, descs_to_send) = {
        let (scheme, number) = {
            let current_lock = context::current();
            let current = current_lock.read(token.token());
            let file_descriptor = current.get_file(socket).ok_or(Error::new(EBADF))?;
            let desc = &file_descriptor.description.read();
            (desc.scheme, desc.number)
        };
        let scheme = scheme::schemes(token.token())
            .get(scheme)
            .ok_or(Error::new(ENODEV))?
            .clone();

        let current_lock = context::current();
        let current = current_lock.read(token.token());
        (
            scheme,
            number,
            if flags.contains(CallFlags::FD_CLONE) {
                current.bulk_get_files(&target_fds)
            } else {
                current.bulk_remove_files(&target_fds)
            }?
            .into_iter()
            .map(|f| f.description)
            .collect(),
        )
    };

    //  Inform the scheme whether there are still references to the file description to be sent,
    //  either in the current file table or in other file tables, regardless of whether EXCLUSIVE is
    //  requested.
    let flags_to_scheme = if flags.contains(CallFlags::FD_EXCLUSIVE) {
        for desc in &descs_to_send {
            if Arc::strong_count(desc) > 1 {
                return Err(Error::new(EBUSY));
            }
        }

        CallFlags::FD_EXCLUSIVE
    } else {
        CallFlags::empty()
    };

    scheme.kfdwrite(number, descs_to_send, flags_to_scheme, arg, metadata, token)
}

fn call_fdread(
    fd: FileHandle,
    payload: UserSliceRw,
    flags: CallFlags,
    metadata: &[u64],
    token: &mut CleanLockToken,
) -> Result<usize> {
    let (scheme, number) = {
        let (scheme, number) = {
            let current_lock = context::current();
            let current = current_lock.read(token.token());
            let file_descriptor = current.get_file(fd).ok_or(Error::new(EBADF))?;
            let desc = file_descriptor.description.read();
            (desc.scheme, desc.number)
        };
        let scheme = scheme::schemes(token.token())
            .get(scheme)
            .ok_or(Error::new(ENODEV))?
            .clone();

        (scheme, number)
    };

    scheme.kfdread(number, payload, flags, metadata, token)
}

pub fn sendfd(
    socket: FileHandle,
    fd: FileHandle,
    flags_raw: usize,
    arg: u64,
    token: &mut CleanLockToken,
) -> Result<usize> {
    let sendfd_flags = SendFdFlags::from_bits(flags_raw).ok_or(Error::new(EINVAL))?;
    let mut call_flags = CallFlags::FD | CallFlags::WRITE;
    if sendfd_flags.contains(SendFdFlags::CLONE) {
        call_flags |= CallFlags::FD_CLONE;
    }
    if sendfd_flags.contains(SendFdFlags::EXCLUSIVE) {
        call_flags |= CallFlags::FD_EXCLUSIVE;
    }
    fdwrite_inner(socket, Vec::from([fd]), call_flags, arg, &[], token)
}

/// File descriptor controls
pub fn fcntl(fd: FileHandle, cmd: usize, arg: usize, token: &mut CleanLockToken) -> Result<usize> {
    let file = context::current()
        .read(token.token())
        .get_file(fd)
        .ok_or(Error::new(EBADF))?;

    let description = file.description.read();

    if cmd == F_DUPFD || cmd == F_DUPFD_CLOEXEC {
        // Not in match because 'files' cannot be locked
        let new_file = duplicate_file(fd, UserSlice::empty(), cmd == F_DUPFD_CLOEXEC, token)?;

        let context_lock = context::current();
        let context = context_lock.read(token.token());

        return context
            .add_file_min(new_file, arg)
            .ok_or(Error::new(EMFILE))
            .map(FileHandle::into);
    }

    // Communicate fcntl with scheme
    if cmd != F_GETFD && cmd != F_SETFD {
        let scheme = scheme::schemes(token.token())
            .get(description.scheme)
            .ok_or(Error::new(EBADF))?
            .clone();

        scheme.fcntl(description.number, cmd, arg, token)?;
    };

    // Perform kernel operation if scheme agrees
    {
        let context_lock = context::current();
        let context = context_lock.read(token.token());

        let mut files = context.files.write();
        match *files.get_mut(fd.get()).ok_or(Error::new(EBADF))? {
            Some(ref mut file) => match cmd {
                F_GETFD => {
                    if file.cloexec {
                        Ok(O_CLOEXEC)
                    } else {
                        Ok(0)
                    }
                }
                F_SETFD => {
                    file.cloexec = arg & O_CLOEXEC == O_CLOEXEC;
                    Ok(0)
                }
                F_GETFL => Ok(description.flags as usize),
                F_SETFL => {
                    let new_flags =
                        (description.flags & O_ACCMODE as u32) | (arg as u32 & !O_ACCMODE as u32);
                    drop(description);
                    file.description.write().flags = new_flags;
                    Ok(0)
                }
                _ => Err(Error::new(EINVAL)),
            },
            None => Err(Error::new(EBADF)),
        }
    }
}

/*
pub fn flink(fd: FileHandle, raw_path: UserSliceRo, token: &mut CleanLockToken) -> Result<()> {
    let (caller_ctx, scheme_ns) = {
        let ctx = context::current();
        let cx = &ctx.read(token.token());
        (cx.caller_ctx(), cx.ens)
    };
    let file = context::current()
        .read(token.token())
        .get_file(fd)
        .ok_or(Error::new(EBADF))?;

    /*
    let mut path_buf = BorrowedHtBuf::head()?;
    let path = path_buf.use_for_string(raw_path)?;
    */
    let path_buf = copy_path_to_buf(raw_path, PATH_MAX)?;
    let path = RedoxPath::from_absolute(&path_buf).ok_or(Error::new(EINVAL))?;
    let (scheme_name, reference) = path.as_parts().ok_or(Error::new(EINVAL))?;

    let (scheme_id, scheme) = {
        let schemes = scheme::schemes(token.token());
        let (scheme_id, scheme) = schemes
            .get_name(scheme_ns, scheme_name.as_ref())
            .ok_or(Error::new(ENODEV))?;
        (scheme_id, scheme.clone())
    };

    let description = file.description.read();

    if scheme_id != description.scheme {
        return Err(Error::new(EXDEV));
    }

    scheme.flink(description.number, reference.as_ref(), caller_ctx, token)
}
*/

/*
pub fn frename(fd: FileHandle, raw_path: UserSliceRo, token: &mut CleanLockToken) -> Result<()> {
    let (caller_ctx, scheme_ns) = {
        let ctx = context::current();
        let cx = &ctx.read(token.token());
        (cx.caller_ctx(), cx.ens)
    };
    let file = context::current()
        .read(token.token())
        .get_file(fd)
        .ok_or(Error::new(EBADF))?;

    /*
    let mut path_buf = BorrowedHtBuf::head()?;
    let path = path_buf.use_for_string(raw_path)?;
    */
    let path_buf = copy_path_to_buf(raw_path, PATH_MAX)?;
    let path = RedoxPath::from_absolute(&path_buf).ok_or(Error::new(EINVAL))?;
    let (scheme_name, reference) = path.as_parts().ok_or(Error::new(EINVAL))?;

    let (scheme_id, scheme) = {
        let schemes = scheme::schemes(token.token());
        let (scheme_id, scheme) = schemes
            .get_name(scheme_ns, scheme_name.as_ref())
            .ok_or(Error::new(ENODEV))?;
        (scheme_id, scheme.clone())
    };

    let description = file.description.read();

    if scheme_id != description.scheme {
        return Err(Error::new(EXDEV));
    }

    scheme.frename(description.number, reference.as_ref(), caller_ctx, token)
}
*/

/// File status
pub fn fstat(fd: FileHandle, user_buf: UserSliceWo, token: &mut CleanLockToken) -> Result<()> {
    file_op_generic_ext(fd, token, |scheme, _, desc, token| {
        scheme.kfstat(desc.number, user_buf, token)?;

        // TODO: Ensure only the kernel can access the stat when st_dev is set, or use another API
        // for retrieving the scheme ID from a file descriptor.
        // TODO: Less hacky method.
        let st_dev = desc
            .scheme
            .get()
            .try_into()
            .map_err(|_| Error::new(EOVERFLOW))?;
        user_buf
            .advance(core::mem::offset_of!(Stat, st_dev))
            .and_then(|b| b.limit(8))
            .ok_or(Error::new(EIO))?
            .copy_from_slice(&u64::to_ne_bytes(st_dev))?;

        Ok(())
    })
}

pub fn funmap(virtual_address: usize, length: usize, token: &mut CleanLockToken) -> Result<usize> {
    // Partial lengths in funmap are allowed according to POSIX, but not particularly meaningful;
    // since the memory needs to SIGSEGV if later read, the entire page needs to disappear.
    //
    // Thus, while (temporarily) allowing unaligned lengths for compatibility, aligning the length
    // should be done by libc.

    let length_aligned = length.next_multiple_of(PAGE_SIZE);
    if length != length_aligned {
        warn!(
            "funmap passed length {:#x} instead of {:#x}",
            length, length_aligned
        );
    }

    let addr_space = Arc::clone(context::current().read(token.token()).addr_space()?);
    let span = PageSpan::validate_nonempty(VirtualAddress::new(virtual_address), length_aligned)
        .ok_or(Error::new(EINVAL))?;
    let unpin = false;
    let notify = addr_space.munmap(span, unpin)?;

    for map in notify {
        let _ = map.unmap(token);
    }

    Ok(0)
}

pub fn mremap(
    old_address: usize,
    old_size: usize,
    new_address: usize,
    new_size: usize,
    flags: usize,
    token: &mut CleanLockToken,
) -> Result<usize> {
    if old_address % PAGE_SIZE != 0
        || old_size % PAGE_SIZE != 0
        || new_address % PAGE_SIZE != 0
        || new_size % PAGE_SIZE != 0
    {
        return Err(Error::new(EINVAL));
    }
    if old_size == 0 || new_size == 0 {
        return Err(Error::new(EINVAL));
    }

    let old_base = Page::containing_address(VirtualAddress::new(old_address));
    let new_base = Page::containing_address(VirtualAddress::new(new_address));

    let mremap_flags = MremapFlags::from_bits_truncate(flags);
    let prot_flags = MapFlags::from_bits_truncate(flags)
        & (MapFlags::PROT_READ | MapFlags::PROT_WRITE | MapFlags::PROT_EXEC);

    let map_flags = if mremap_flags.contains(MremapFlags::FIXED_REPLACE) {
        MapFlags::MAP_FIXED
    } else if mremap_flags.contains(MremapFlags::FIXED) {
        MapFlags::MAP_FIXED_NOREPLACE
    } else {
        MapFlags::empty()
    } | prot_flags;

    let addr_space = AddrSpace::current()?;
    let src_span = PageSpan::new(old_base, old_size.div_ceil(PAGE_SIZE));
    let new_page_count = new_size.div_ceil(PAGE_SIZE);
    let requested_dst_base = Some(new_base).filter(|_| new_address != 0);

    if mremap_flags.contains(MremapFlags::KEEP_OLD) {
        // TODO: This is a hack! Find a better interface for replacing this, perhaps a capability
        // for non-CoW-borrowed i.e. owned frames, that can be inserted into address spaces.
        if new_page_count != 1 {
            return Err(Error::new(EOPNOTSUPP));
        }

        let raii_frame = addr_space.borrow_frame_enforce_rw_allocated(src_span.base, token)?;

        let base = addr_space.acquire_write().mmap(
            &addr_space,
            requested_dst_base,
            NonZeroUsize::new(1).unwrap(),
            map_flags,
            &mut Vec::new(),
            |page, page_flags, mapper, flusher| {
                let frame = raii_frame.take();
                // XXX: add_ref(RefKind::Shared) is internally done by borrow_frame_enforce_rw_allocated(src_span.base).
                // The page does not get unref-ed as we call take() on the `raii_frame`.
                unsafe {
                    mapper
                        .map_phys(page.start_address(), frame.base(), page_flags)
                        .ok_or(Error::new(ENOMEM))?
                        .ignore();

                    flusher.queue(frame, None, TlbShootdownActions::NEW_MAPPING);
                }

                Ok(Grant::allocated_one_page_nomap(page, page_flags))
            },
        )?;

        Ok(base.start_address().data())
    } else {
        let base = addr_space.r#move(
            None,
            src_span,
            requested_dst_base,
            new_page_count,
            map_flags,
            &mut Vec::new(),
        )?;

        Ok(base.start_address().data())
    }
}

pub fn lseek(fd: FileHandle, pos: i64, whence: usize, token: &mut CleanLockToken) -> Result<usize> {
    enum Ret {
        Legacy(usize),
        Fsize((Option<u64>, Arc<RwLock<FileDescription>>)),
    }
    let fsize_or_legacy = file_op_generic_ext(fd, token, |scheme, desc_arc, desc, token| {
        Ok(
            if let Some(new_off) = scheme.legacy_seek(desc.number, pos as isize, whence, token) {
                Ret::Legacy(new_off?)
            } else if whence == SEEK_END {
                Ret::Fsize((Some(scheme.fsize(desc.number, token)?), desc_arc))
            } else {
                Ret::Fsize((None, desc_arc))
            },
        )
    })?;
    let (fsize, desc) = match fsize_or_legacy {
        Ret::Fsize(fsize) => fsize,
        Ret::Legacy(new_pos) => return Ok(new_pos),
    };

    let mut guard = desc.write();

    let new_pos = match whence {
        SEEK_SET => pos,
        SEEK_CUR => pos
            .checked_add_unsigned(guard.offset)
            .ok_or(Error::new(EOVERFLOW))?,
        SEEK_END => pos
            .checked_add_unsigned(fsize.unwrap())
            .ok_or(Error::new(EOVERFLOW))?,
        _ => return Err(Error::new(EINVAL)),
    };
    guard.offset = new_pos.try_into().map_err(|_| Error::new(EINVAL))?;

    Ok(guard.offset as usize)
}
pub fn sys_read(fd: FileHandle, buf: UserSliceWo, token: &mut CleanLockToken) -> Result<usize> {
    let (bytes_read, desc_arc, desc) =
        file_op_generic_ext(fd, token, |scheme, desc_arc, desc, token| {
            let offset = if desc.internal_flags.contains(InternalFlags::POSITIONED) {
                desc.offset
            } else {
                u64::MAX
            };
            Ok((
                scheme.kreadoff(desc.number, buf, offset, desc.flags, desc.flags, token)?,
                desc_arc,
                desc,
            ))
        })?;
    if desc.internal_flags.contains(InternalFlags::POSITIONED) {
        let offset = &mut desc_arc.write().offset;
        *offset = offset.saturating_add(bytes_read as u64)
    }
    Ok(bytes_read)
}
pub fn sys_write(fd: FileHandle, buf: UserSliceRo, token: &mut CleanLockToken) -> Result<usize> {
    let (bytes_written, desc_arc, desc) =
        file_op_generic_ext(fd, token, |scheme, desc_arc, desc, token| {
            let offset = if desc.internal_flags.contains(InternalFlags::POSITIONED) {
                desc.offset
            } else {
                u64::MAX
            };
            Ok((
                scheme.kwriteoff(desc.number, buf, offset, desc.flags, desc.flags, token)?,
                desc_arc,
                desc,
            ))
        })?;
    if desc.internal_flags.contains(InternalFlags::POSITIONED) {
        let offset = &mut desc_arc.write().offset;
        *offset = offset.saturating_add(bytes_written as u64)
    }
    Ok(bytes_written)
}<|MERGE_RESOLUTION|>--- conflicted
+++ resolved
@@ -74,75 +74,6 @@
         || path_buf.starts_with("orbital:")
 }
 
-<<<<<<< HEAD
-=======
-/// Open syscall
-pub fn open(raw_path: UserSliceRo, flags: usize, token: &mut CleanLockToken) -> Result<FileHandle> {
-    let (pid, uid, gid, scheme_ns) = {
-        let ctx = context::current();
-        let cx = &ctx.read(token.token());
-        (cx.pid, cx.euid, cx.egid, cx.ens)
-    };
-
-    // TODO: BorrowedHtBuf!
-
-    /*
-    let mut path_buf = BorrowedHtBuf::head()?;
-    let path = path_buf.use_for_string(raw_path)?;
-    */
-    let path_buf = copy_path_to_buf(raw_path, PATH_MAX)?;
-
-    // Display a deprecation warning for any usage of the legacy scheme syntax (scheme:/path)
-    // FIXME remove entries from this list as the respective programs get updated
-    if path_buf.contains(':') && !is_legacy(&path_buf) {
-        let name = context::current().read(token.token()).name;
-        if path_buf == "event:" || path_buf.starts_with("time:") {
-            // FIXME winit issues
-        } else {
-            println!("deprecated: legacy path {:?} used by {}", path_buf, name);
-        }
-    }
-    let path = RedoxPath::from_absolute(&path_buf).ok_or(Error::new(EINVAL))?;
-    let (scheme_name, reference) = path.as_parts().ok_or(Error::new(EINVAL))?;
-
-    let description = {
-        let (scheme_id, scheme) = {
-            let schemes = scheme::schemes(token.token());
-            let (scheme_id, scheme) = schemes
-                .get_name(scheme_ns, scheme_name.as_ref())
-                .ok_or(Error::new(ENODEV))?;
-            (scheme_id, scheme.clone())
-        };
-
-        match scheme.kopen(
-            reference.as_ref(),
-            flags,
-            CallerCtx { uid, gid, pid },
-            token,
-        )? {
-            OpenResult::SchemeLocal(number, internal_flags) => {
-                Arc::new(RwLock::new(FileDescription {
-                    scheme: scheme_id,
-                    number,
-                    offset: 0,
-                    flags: (flags & !O_CLOEXEC) as u32,
-                    internal_flags,
-                }))
-            }
-            OpenResult::External(desc) => desc,
-        }
-    };
-    //drop(path_buf);
-    context::current()
-        .read(token.token())
-        .add_file(FileDescriptor {
-            description,
-            cloexec: flags & O_CLOEXEC == O_CLOEXEC,
-        })
-        .ok_or(Error::new(EMFILE))
-}
-
->>>>>>> ac713a06
 pub fn openat(
     fh: FileHandle,
     raw_path: UserSliceRo,
