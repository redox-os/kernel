use core::slice;

use super::sdt::Sdt;
<<<<<<< HEAD
use super::aml::{parse_aml_table, AmlError, AmlValue, AmlNamespace};
=======
use super::aml::parse_aml_table;
>>>>>>> 8427aa6b

#[derive(Debug)]
pub struct Dsdt(&'static Sdt);

impl Dsdt {
    pub fn new(sdt: &'static Sdt) -> Option<Dsdt> {
        if &sdt.signature == b"DSDT" {
            Some(Dsdt(sdt))
        } else {
            None
        }
    }

    pub fn data(&self) -> &[u8] {
        unsafe { slice::from_raw_parts(self.0.data_address() as *const u8, self.0.data_len()) }
    }

<<<<<<< HEAD
    pub fn load_aml(&self) -> Option<AmlNamespace> {
=======
    pub fn load_aml(&self) {
        let data = self.data();
        let tbl = parse_aml_table(data);
        
        if let Ok(parsed_table) = tbl {
            println!("Parsed the DSDT AML");
        } else {
            println!("Nope");
        }
    }

    pub fn slp_typ(&self) -> Option<(u16, u16)> {
        // Code from http://forum.osdev.org/viewtopic.php?t=16990, should be adapted

        let mut i = 0;
>>>>>>> 8427aa6b
        let data = self.data();
        match parse_aml_table(data) {
            Ok(p) => Some(p),
            Err(_) => None
        }
    }

    pub fn slp_typ(&self) -> Option<(u16, u16)> {
        let aml = match self.load_aml() {
            Some(a) => a,
            None => return None
        };
        
        let s5 = aml.find_str("\\_S5");

        let mut slp_typa: u16 = 0;
        let mut slp_typb: u16 = 0;
        
        match s5 {
            Some(s) => match s {
                AmlValue::Package(p) => {
                    match p[0] {
                        AmlValue::IntegerConstant(i) => slp_typa = i as u16,
                        _ => return None
                    }
                    
                    match p[1] {
                        AmlValue::IntegerConstant(i) => slp_typb = i as u16,
                        _ => return None
                    }
                },
                _ => return None
            },
            None => return None
        }
        
        Some((slp_typa, slp_typb))
    }

}<|MERGE_RESOLUTION|>--- conflicted
+++ resolved
@@ -1,11 +1,8 @@
 use core::slice;
 
 use super::sdt::Sdt;
-<<<<<<< HEAD
+
 use super::aml::{parse_aml_table, AmlError, AmlValue, AmlNamespace};
-=======
-use super::aml::parse_aml_table;
->>>>>>> 8427aa6b
 
 #[derive(Debug)]
 pub struct Dsdt(&'static Sdt);
@@ -23,25 +20,7 @@
         unsafe { slice::from_raw_parts(self.0.data_address() as *const u8, self.0.data_len()) }
     }
 
-<<<<<<< HEAD
     pub fn load_aml(&self) -> Option<AmlNamespace> {
-=======
-    pub fn load_aml(&self) {
-        let data = self.data();
-        let tbl = parse_aml_table(data);
-        
-        if let Ok(parsed_table) = tbl {
-            println!("Parsed the DSDT AML");
-        } else {
-            println!("Nope");
-        }
-    }
-
-    pub fn slp_typ(&self) -> Option<(u16, u16)> {
-        // Code from http://forum.osdev.org/viewtopic.php?t=16990, should be adapted
-
-        let mut i = 0;
->>>>>>> 8427aa6b
         let data = self.data();
         match parse_aml_table(data) {
             Ok(p) => Some(p),
